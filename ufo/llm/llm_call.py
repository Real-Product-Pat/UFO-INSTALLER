# Copyright (c) Microsoft Corporation.
# Licensed under the MIT License.

from ufo.utils import print_with_color
from ..config.config import load_config
from typing import Tuple


configs = load_config()

def get_completion(messages, agent: str='APP', use_backup_engine: bool=True) -> Tuple[str, float]:
    """
    Get completion for the given messages.

    Args:
        messages (list): List of messages to be used for completion.
        agent (str, optional): Type of agent. Possible values are 'hostagent', 'appagent' or 'BACKUP'.
        use_backup_engine (bool, optional): Flag indicating whether to use the backup engine or not.
        
    Returns:
        tuple: A tuple containing the completion response (str) and the cost (float).

    """
<<<<<<< HEAD
    if agent.lower() in ["host", "hostagent"]:
        agent_type = "HOST_AGENT"
    elif agent.lower() in ["app", "appagent"]:
=======
    
    responses, cost = get_completions(messages, agent=agent, use_backup_engine=use_backup_engine, n=1)
    return responses[0], cost


def get_completions(messages, agent: str='APP', use_backup_engine: bool=True, n: int=1) -> Tuple[list, float]:
    """
    Get completions for the given messages.

    Args:
        messages (list): List of messages to be used for completion.
        agent (str, optional): Type of agent. Possible values are 'APP', 'ACTION' or 'BACKUP'.
        use_backup_engine (bool, optional): Flag indicating whether to use the backup engine or not.
        n (int, optional): Number of completions to generate.

    Returns:
        tuple: A tuple containing the completion responses (list of str) and the cost (float).

    """
    if agent.lower() in ["app", "hostagent"]:
>>>>>>> 5489c966
        agent_type = "APP_AGENT"
    elif agent.lower() == "backup":
        agent_type = "BACKUP_AGENT"
    else:
        raise ValueError(f'Agent {agent} not supported')
    
    api_type = configs[agent_type]['API_TYPE']
    try:
        if api_type.lower() in ['openai', 'aoai', 'azure_ad']:
            from .openai import OpenAIService
            response, cost = OpenAIService(configs, agent_type=agent_type).chat_completion(messages, n)
            return response, cost
        else:
            raise ValueError(f'API_TYPE {api_type} not supported')
    except Exception as e:
        if use_backup_engine:
            print_with_color(f"The API request of {agent_type} failed: {e}.", "red")
            print_with_color(f"Switching to use the backup engine...", "yellow")
            return get_completion(messages, agent='backup', use_backup_engine=False, n=n)
        else:
            raise e<|MERGE_RESOLUTION|>--- conflicted
+++ resolved
@@ -21,11 +21,6 @@
         tuple: A tuple containing the completion response (str) and the cost (float).
 
     """
-<<<<<<< HEAD
-    if agent.lower() in ["host", "hostagent"]:
-        agent_type = "HOST_AGENT"
-    elif agent.lower() in ["app", "appagent"]:
-=======
     
     responses, cost = get_completions(messages, agent=agent, use_backup_engine=use_backup_engine, n=1)
     return responses[0], cost
@@ -37,7 +32,7 @@
 
     Args:
         messages (list): List of messages to be used for completion.
-        agent (str, optional): Type of agent. Possible values are 'APP', 'ACTION' or 'BACKUP'.
+        agent (str, optional): Type of agent. Possible values are 'hostagent', 'appagent' or 'BACKUP'.
         use_backup_engine (bool, optional): Flag indicating whether to use the backup engine or not.
         n (int, optional): Number of completions to generate.
 
@@ -45,8 +40,9 @@
         tuple: A tuple containing the completion responses (list of str) and the cost (float).
 
     """
-    if agent.lower() in ["app", "hostagent"]:
->>>>>>> 5489c966
+    if agent.lower() in ["host", "hostagent"]:
+        agent_type = "HOST_AGENT"
+    elif agent.lower() in ["app", "appagent"]:
         agent_type = "APP_AGENT"
     elif agent.lower() == "backup":
         agent_type = "BACKUP_AGENT"
