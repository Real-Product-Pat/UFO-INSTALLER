# Copyright (c) Microsoft Corporation.
# Licensed under the MIT License.

import base64
import mimetypes
import os
from abc import ABC, abstractmethod
from io import BytesIO
from typing import Dict, List, Optional

from PIL import Image, ImageDraw, ImageFont, ImageGrab
from pywinauto.win32structures import RECT

from ...config.config import Config

configs = Config.get_instance().config_data


class Photographer(ABC): 
    """
    Abstract class for the photographer.
    """
    @abstractmethod  
    def capture(self):  
        pass  


class ControlPhotographer(Photographer):
    """
    Class to capture the control screenshot.
    """

    def __init__(self, control): 
        """
        Initialize the ControlPhotographer.
        :param control: The control item to capture.
        """
        self.control = control
  
    def capture(self, save_path:str=None): 
        """
        Capture a screenshot.
        :param save_path: The path to save the screenshot.
        :return: The screenshot."""
        # Capture single window screenshot  
        screenshot = self.control.capture_as_image()
        if save_path is not None:
            screenshot.save(save_path)
        return screenshot  



class DesktopPhotographer(Photographer):
    """
    Class to capture the desktop screenshot.
    """

    def __init__(self, all_screens=True) -> None:
        """
        Initialize the DesktopPhotographer.
        :param all_screens: Whether to capture all screens.
        """
        self.all_screens = all_screens

    def capture(self, save_path:str=None):
        """
        Capture a screenshot.
        :param save_path: The path to save the screenshot.
        :return: The screenshot.
        """
        screenshot = ImageGrab.grab(all_screens=self.all_screens)
        if save_path is not None:
            screenshot.save(save_path)
        return screenshot
    


class PhotographerDecorator(Photographer):
    """
    Class to decorate the photographer.
    """
    def __init__(self, photographer) -> None:
        """
        Initialize the PhotographerDecorator.
        :param photographer: The photographer.
        """
        self.photographer = photographer  
  
    def capture(self, save_path=None):
        """
        Capture a screenshot.
        :param save_path: The path to save the screenshot.
        :return: The screenshot.
        """
        return self.photographer.capture(save_path)

    
    @staticmethod
    def coordinate_adjusted(window_rect:RECT, control_rect:RECT):
        """
        Adjust the coordinates of the control rectangle to the window rectangle.
        :param window_rect: The window rectangle.
        :param control_rect: The control rectangle.
        :return: The adjusted control rectangle.
        """
        # (left, top, right, bottom)
        adjusted_rect = (control_rect.left - window_rect.left, control_rect.top - window_rect.top, 
                            control_rect.right - window_rect.left, control_rect.bottom - window_rect.top)
        
        return adjusted_rect
    
  
class RectangleDecorator(PhotographerDecorator):
    """
    Class to draw rectangles on the screenshot.
    """
    def __init__(self, photographer, color: str, width: float, sub_control_list: List) -> None:
        """
        Initialize the RectangleDecorator.
        :param photographer: The photographer.
        :param coordinate: The coordinate of the rectangle.
        :param color: The color of the rectangle.
        :param width: The width of the rectangle.
        :param sub_control_list: The list of the controls to draw rectangles on.
        """
        super().__init__(photographer)
        self.color = color  
        self.width = width
        self.sub_control_list = sub_control_list
    

    @staticmethod
    def draw_rectangles(image, coordinate:tuple, color: str="red", width: int=3):
        """
        Draw a rectangle on the image.
        :param image: The image to draw on.
        :param coordinate: The coordinate of the rectangle.
        :param color: The color of the rectangle.
        :param width: The width of the rectangle.
        :return: The image with the rectangle.
        """
        draw = ImageDraw.Draw(image)
        draw.rectangle(coordinate, outline=color, width=width)
        return image
    

    def capture(self, save_path:str):
        """
        Capture a screenshot with rectangles.
        :param save_path: The path to save the screenshot.
        :return: The screenshot with rectangles.
        """
        screenshot = self.photographer.capture()
        window_rect = self.photographer.control.rectangle()
        
        for control in self.sub_control_list:
            if control:
                control_rect = control.rectangle()
                adjusted_rect = self.coordinate_adjusted(window_rect, control_rect)
                screenshot = self.draw_rectangles(screenshot, coordinate=adjusted_rect, color=self.color)
        if save_path is not None:
            screenshot.save(save_path)
        return screenshot
    

  
class AnnotationDecorator(PhotographerDecorator):
    """
    Class to annotate the controls on the screenshot.
    """
    def __init__(self, screenshot, sub_control_list, annotation_type:str="number", color_diff:bool=True, color_default:str="#FFF68F") -> None:
        """
        Initialize the AnnotationDecorator.
        :param screenshot: The screenshot.
        :param sub_control_list: The list of the controls to annotate.
        :param annotation_type: The type of the annotation.
        :param color_diff: Whether to use different colors for different control types.
        :param color_default: The default color of the annotation.
        """
        super().__init__(screenshot)  
        self.sub_control_list = sub_control_list  
        self.annotation_type = annotation_type
        self.color_diff = color_diff
        self.color_default = color_default


    @staticmethod
    def draw_rectangles_controls(image, coordinate:tuple, label_text:str, botton_margin:int=5, border_width:int=2, font_size:int=25, 
                             font_color:str="#000000", border_color:str="#FF0000", button_color:str="#FFF68F") -> Image:
        """
        Draw a rectangle around the control and label it.
        :param image: The image to draw on.
        :param save_path: The path to save the screenshot.
        :param coordinate: The coordinate of the control.
        :param label_text: The text label of the control.
        :param botton_margin: The margin of the button.
        :param border_width: The width of the border.
        :param font_size: The size of the font.
        :param font_color: The color of the font.
        :param border_color: The color of the border.
        :param button_color: The color of the button.
        return: The image with the rectangle and label.
        """
        _ = ImageDraw.Draw(image)
        font = ImageFont.truetype("arial.ttf", font_size) 
        text_size = font.getbbox(label_text)
        
        # set button size + margins
        button_size = (text_size[2]+botton_margin, text_size[3]+botton_margin)
        # create image with correct size and black background
        button_img = Image.new('RGBA', button_size, button_color)
        button_draw = ImageDraw.Draw(button_img)
        button_draw.text((botton_margin/2, botton_margin/2), label_text, font=font, fill=font_color)

        # draw red rectangle around button
        ImageDraw.Draw(button_img).rectangle(
            [(0, 0), (button_size[0] - 1, button_size[1] - 1)],
            outline=border_color, width=border_width
        )
        
        # put button on source image
        image.paste(button_img, (coordinate[0], coordinate[1]))
        return image
    
    
    @staticmethod
    def number_to_letter(n:int):
        """
        Convert number to letter.
        :param n: The number to convert.
        :return: The letter converted from the number.
        """
        if n < 0:
            return "Invalid input"
        
        result = ""
        while n >= 0:
            remainder = n % 26
            result = chr(65 + remainder) + result  # 65 is the ASCII code for 'A'
            n = n // 26 - 1
            if n < 0:
                break
        
        return result
    

    def get_annotation_dict(self) -> Dict:
        """
        Get the dictionary of the annotations.
        :return: The dictionary of the annotations.
        """
        annotation_dict = {}
        for i, control in enumerate(self.sub_control_list):
            if self.annotation_type == "number":
                label_text = str(i+1)
            elif self.annotation_type == "letter":
                label_text = self.number_to_letter(i)
            annotation_dict[label_text] = control
        return annotation_dict
    
    
    def get_cropped_icons_dict(self, annotation_dict:Dict) -> Dict:
        """
        Get the dictionary of the cropped icons.
        :return: The dictionary of the cropped icons.
        """
        cropped_icons_dict = {}
        image = self.photographer.capture()
        window_rect = self.photographer.control.rectangle()

        for label_text, control in annotation_dict.items():
            control_rect = control.rectangle()
            cropped_icons_dict[label_text] = image.crop(self.coordinate_adjusted(window_rect, control_rect))

        return cropped_icons_dict
    

<<<<<<< HEAD
    def capture(self, save_path:Optional[str] = None, filtered_control_info:Optional[list] = None):
        """
        Capture a screenshot with annotations.
        :param save_path: The path to save the screenshot.
        :param filtered_control_info: The list of the filtered control info.
        :return: The screenshot with annotations.
        """

        _annotation_dict = self.get_annotation_dict()
        if filtered_control_info:
            annotation_dict = {k: v for i, (k, v) in enumerate(_annotation_dict.items()) if k in [info['label'] for info in filtered_control_info]}
        else:
            annotation_dict = _annotation_dict
=======
    def capture_with_annotation_dict(self, annotation_dict: Dict, save_path:Optional[str] = None):

>>>>>>> f9aba2ef
        window_rect = self.photographer.control.rectangle()
        screenshot_annotated = self.photographer.capture()
    
        color_dict = configs["ANNOTATION_COLORS"]

        for label_text, control in annotation_dict.items():
            control_rect = control.rectangle()
            adjusted_rect = self.coordinate_adjusted(window_rect, control_rect)
            adjusted_coordinate = (adjusted_rect[0], adjusted_rect[1])
            screenshot_annotated = self.draw_rectangles_controls(screenshot_annotated, adjusted_coordinate, label_text, 
                                                                 button_color=color_dict.get(control.element_info.control_type, self.color_default) if self.color_diff else self.color_default)

        if save_path is not None:
            screenshot_annotated.save(save_path)

        return screenshot_annotated

    

    def capture(self, save_path:Optional[str] = None):
        """
        Capture a screenshot with annotations.
        :param save_path: The path to save the screenshot.
        :return: The screenshot with annotations.
        """

        annotation_dict = self.get_annotation_dict()
        self.capture_with_annotation_dict(annotation_dict, save_path)

    
    
class PhotographerFactory:  
    @staticmethod  
    def create_screenshot(screenshot_type: str, *args, **kwargs):
        """
        Create a screenshot.
        :param screenshot_type: The type of the screenshot.
        :return: The screenshot photographer.
        """
        if screenshot_type == "app_window":  
            return ControlPhotographer(*args, **kwargs)  
        elif screenshot_type == "desktop_window":  
            return DesktopPhotographer(*args, **kwargs)  
        else:  
            raise ValueError("Invalid screenshot type")  
        


class PhotographerFacade:  
    def __init__(self):  
        self.screenshot_factory = PhotographerFactory()  
  
    def capture_app_window_screenshot(self, control, save_path=None):
        """
        Capture the control screenshot.
        :param control: The control item to capture.
        :return: The screenshot.
        """
        screenshot = self.screenshot_factory.create_screenshot("app_window", control)  
        return screenshot.capture(save_path)  
  
    
    def capture_desktop_screen_screenshot(self, all_screens=True, save_path=None):
        """
        Capture the desktop screenshot.
        :param all_screens: Whether to capture all screens.
        :return: The screenshot.
        """
        screenshot = self.screenshot_factory.create_screenshot("desktop_window", all_screens)  
        return screenshot.capture(save_path)
    
  
    def capture_app_window_screenshot_with_rectangle(self, control, color="red", width=3, sub_control_list=None, save_path=None) -> Image:
        """
        Capture the control screenshot with a rectangle.
        :param control: The control item to capture.
        :param coordinate: The coordinate of the rectangle.
        :param color: The color of the rectangle.
        :param width: The width of the rectangle.
        :param sub_control_list: The list of the controls to draw rectangles on.
        :return: The screenshot.
        """
        screenshot = self.screenshot_factory.create_screenshot("app_window", control)
        screenshot = RectangleDecorator(screenshot, color, width, sub_control_list)
        return screenshot.capture(save_path)
    

<<<<<<< HEAD
    def capture_app_window_screenshot_with_annotation(self, control, sub_control_list: List, annotation_type:str="number", color_diff:bool=True, color_default:str="#FFF68F", save_path=None, filtered_control_info:list = None) -> Image:
=======
    def capture_app_window_screenshot_with_annotation_dict(self, control, annotation_control_dict: Dict, annotation_type:str="number", 
                                                           color_diff:bool=True, color_default:str="#FFF68F", save_path=None) -> Image:
        """
        Capture the control screenshot with annotations.
        :param control: The control item to capture.
        :param annotation_control_dict: The dictionary of the controls with annotation labels as keys.
        :param annotation_type: The type of the annotation.
        :param color_diff: Whether to use different colors for different control types.
        :param color_default: The default color of the annotation.
        :return: The screenshot.
        """
        screenshot = self.screenshot_factory.create_screenshot("app_window", control)
        sub_control_list = list(annotation_control_dict.values())
        screenshot = AnnotationDecorator(screenshot, sub_control_list, annotation_type, color_diff, color_default)
        return screenshot.capture_with_annotation_dict(annotation_control_dict, save_path)
    
    

    def capture_app_window_screenshot_with_annotation(self, control, sub_control_list: List, annotation_type:str="number", color_diff:bool=True, color_default:str="#FFF68F", save_path=None) -> Image:
>>>>>>> f9aba2ef
        """
        Capture the control screenshot with annotations.
        :param control: The control item to capture.
        :param sub_control_list: The list of the controls to annotate.
        :param annotation_type: The type of the annotation.
        :param color_diff: Whether to use different colors for different control types.
        :param color_default: The default color of the annotation.
        :param filtered_control_info: The list of the filtered control info.
        :return: The screenshot.
        """
        screenshot = self.screenshot_factory.create_screenshot("app_window", control)  
        screenshot = AnnotationDecorator(screenshot, sub_control_list, annotation_type, color_diff, color_default)
        return screenshot.capture(save_path, filtered_control_info)
    

    def get_annotation_dict(self, control, sub_control_list: List, annotation_type="number") -> Dict:
        """
        Get the dictionary of the annotations.
        :param control: The control item to capture.
        :param sub_control_list: The list of the controls to annotate.
        :param annotation_type: The type of the annotation.
        :return: The dictionary of the annotations.
        """

        screenshot = self.screenshot_factory.create_screenshot("app_window", control)
        screenshot = AnnotationDecorator(screenshot, sub_control_list, annotation_type)  
        return screenshot.get_annotation_dict()
    
    
    def get_cropped_icons_dict(self, control, annotation_dict) -> Dict:
        """
        Get the dictionary of the cropped icons.
        :param control: The control item to capture.
        :param sub_control_list: The list of the controls to annotate.
        :param annotation_type: The type of the annotation.
        :return: The dictionary of the cropped icons.
        """

        screenshot = self.screenshot_factory.create_screenshot("app_window", control)
        screenshot = AnnotationDecorator(screenshot, sub_control_list=[])
        return screenshot.get_cropped_icons_dict(annotation_dict)

    
    @staticmethod
    def concat_screenshots(image1_path: str, image2_path: str, output_path: str) -> Image:
        """
        Concatenate two images horizontally.
        :param image1_path: The path of the first image.
        :param image2_path: The path of the second image.
        :param output_path: The path to save the concatenated image.
        :return: The concatenated image.
        """
        # Open the images
        image1 = Image.open(image1_path)
        image2 = Image.open(image2_path)

        # Ensure both images have the same height
        min_height = min(image1.height, image2.height)
        image1 = image1.crop((0, 0, image1.width, min_height))
        image2 = image2.crop((0, 0, image2.width, min_height))

        # Concatenate images horizontally
        result = Image.new('RGB', (image1.width + image2.width, min_height))
        result.paste(image1, (0, 0))
        result.paste(image2, (image1.width, 0))

        # Save the result
        result.save(output_path)
        
        return result
    
    
    @staticmethod
    def image_to_base64(image: Image):
        """
        Convert image to base64 string.

        :param image: The image to convert.
        :return: The base64 string.
        """
        buffered = BytesIO()
        image.save(buffered, format="PNG")
        return base64.b64encode(buffered.getvalue()).decode("utf-8")

    
    @staticmethod
    def encode_image_from_path(image_path: str, mime_type: Optional[str] = None) -> str:
        """
        Encode an image file to base64 string.
        :param image_path: The path of the image file.
        :param mime_type: The mime type of the image.
        :return: The base64 string.
        """
        
        file_name = os.path.basename(image_path)
        mime_type = mime_type if mime_type is not None else mimetypes.guess_type(file_name)[0]
        with open(image_path, "rb") as image_file:
            encoded_image = base64.b64encode(image_file.read()).decode('ascii')
            
        if mime_type is None or not mime_type.startswith("image/"):
            print("Warning: mime_type is not specified or not an image mime type. Defaulting to png.")
            mime_type = "image/png"
            
        image_url = f"data:{mime_type};base64," + encoded_image
        return image_url<|MERGE_RESOLUTION|>--- conflicted
+++ resolved
@@ -275,24 +275,8 @@
         return cropped_icons_dict
     
 
-<<<<<<< HEAD
-    def capture(self, save_path:Optional[str] = None, filtered_control_info:Optional[list] = None):
-        """
-        Capture a screenshot with annotations.
-        :param save_path: The path to save the screenshot.
-        :param filtered_control_info: The list of the filtered control info.
-        :return: The screenshot with annotations.
-        """
-
-        _annotation_dict = self.get_annotation_dict()
-        if filtered_control_info:
-            annotation_dict = {k: v for i, (k, v) in enumerate(_annotation_dict.items()) if k in [info['label'] for info in filtered_control_info]}
-        else:
-            annotation_dict = _annotation_dict
-=======
     def capture_with_annotation_dict(self, annotation_dict: Dict, save_path:Optional[str] = None):
 
->>>>>>> f9aba2ef
         window_rect = self.photographer.control.rectangle()
         screenshot_annotated = self.photographer.capture()
     
@@ -380,9 +364,6 @@
         return screenshot.capture(save_path)
     
 
-<<<<<<< HEAD
-    def capture_app_window_screenshot_with_annotation(self, control, sub_control_list: List, annotation_type:str="number", color_diff:bool=True, color_default:str="#FFF68F", save_path=None, filtered_control_info:list = None) -> Image:
-=======
     def capture_app_window_screenshot_with_annotation_dict(self, control, annotation_control_dict: Dict, annotation_type:str="number", 
                                                            color_diff:bool=True, color_default:str="#FFF68F", save_path=None) -> Image:
         """
@@ -402,7 +383,6 @@
     
 
     def capture_app_window_screenshot_with_annotation(self, control, sub_control_list: List, annotation_type:str="number", color_diff:bool=True, color_default:str="#FFF68F", save_path=None) -> Image:
->>>>>>> f9aba2ef
         """
         Capture the control screenshot with annotations.
         :param control: The control item to capture.
