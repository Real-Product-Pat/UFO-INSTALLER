--- conflicted
+++ resolved
@@ -40,12 +40,10 @@
 
 # Ignore the record files
 tasks_status.json
-<<<<<<< HEAD
-
-# Ignore the logs
-windows_arena/Ufo-runningLogs.txt
-=======
 datas
 _datas
 datasUFO
->>>>>>> 546646fb
+
+
+# Ignore the logs
+windows_arena/Ufo-runningLogs.txt