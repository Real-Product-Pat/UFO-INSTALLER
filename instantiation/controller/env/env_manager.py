--- conflicted
+++ resolved
@@ -9,10 +9,6 @@
 from instantiation.config.config import Config
 from ufo.automator.puppeteer import ReceiverManager
 from ufo.automator.ui_control.inspector import ControlInspectorFacade
-<<<<<<< HEAD
-=======
-
->>>>>>> 79c3efb5
 
 # Load configuration settings
 _configs = Config.get_instance().config_data
@@ -44,6 +40,7 @@
             self.app_root_name, self.app_name
         )
         self._control_inspector = ControlInspectorFacade(_BACKEND)
+        self._control_inspector = ControlInspectorFacade(_BACKEND)
 
         self._all_controls = None
 
@@ -90,6 +87,7 @@
             if self._match_window_name(window_title, doc_name):
                 # Cache all controls for the window
                 self._all_controls = window.children()
+                self.app_window = window
                 self.app_window = window
                 return window
         return None
@@ -138,25 +136,15 @@
                     return control
         except Exception as e:
             # Log the error or handle it as needed
-<<<<<<< HEAD
             logging.exception(f"Error finding matching controller: {e}")
-=======
-            logging.exception(f"Error finding matching controller: {e}")  
->>>>>>> 79c3efb5
             # Assume log_error is a method for logging errors
             raise
         # No match found
         return None
-<<<<<<< HEAD
 
     def _match_controller(
         self, control_to_match: UIAWrapper, control_label: str, control_text: str
     ) -> bool:
-=======
-    from pywinauto.controls.uiawrapper import UIAWrapper
-
-    def _match_controller(self, control_to_match: UIAWrapper, control_label: str, control_text: str) -> bool:
->>>>>>> 79c3efb5
         """
         Matches the controller based on the strategy specified in the config file.
         :param control_to_match: The control object to match against.
@@ -164,17 +152,12 @@
         :param control_text: The text content of the control for additional context.
         :return: True if a match is found based on the strategy; False otherwise.
         """
-<<<<<<< HEAD
         control_name = (
             control_to_match.class_name() if control_to_match.class_name() else ""
         )  # 默认空字符串
         control_content = (
             control_to_match.window_text() if control_to_match.window_text() else ""
         )  # 默认空字符串
-=======
-        control_name = control_to_match.class_name() if control_to_match.class_name() else ""  # 默认空字符串
-        control_content = control_to_match.window_text() if control_to_match.window_text() else ""  # 默认空字符串
->>>>>>> 79c3efb5
 
         if _MATCH_STRATEGY == "contains":
             return control_label in control_name and control_text in control_content
@@ -188,7 +171,6 @@
             pattern_1 = re.compile(combined_name_1, flags=re.IGNORECASE)
             pattern_2 = re.compile(combined_name_2, flags=re.IGNORECASE)
 
-<<<<<<< HEAD
             return (re.search(pattern_1, control_name) is not None) or (
                 re.search(pattern_2, control_name) is not None
             )
@@ -224,12 +206,6 @@
             return (
                 re.search(pattern, control_content) is not None
             )  # Return True if pattern matches control content
-=======
-            return (
-                (re.search(pattern_1, control_name) is not None)
-                or (re.search(pattern_2, control_name) is not None)
-            )
->>>>>>> 79c3efb5
         else:
             logging.exception(f"Unknown match strategy: {_MATCH_STRATEGY}")
             raise ValueError(f"Unknown match strategy: {_MATCH_STRATEGY}")