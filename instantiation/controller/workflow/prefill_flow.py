import json
import logging
import os
import time
from typing import Any, Dict, List, Tuple

from instantiation.config.config import Config
from instantiation.controller.agent.agent import PrefillAgent
from instantiation.controller.env.env_manager import WindowsAppEnv
from ufo.agents.processors.app_agent_processor import AppAgentProcessor
from ufo.automator.ui_control.inspector import ControlInspectorFacade
from ufo.automator.ui_control.screenshot import PhotographerFacade
from ufo.module.basic import BaseSession

# Load configuration data
_configs = Config.get_instance().config_data
if _configs:
    _BACKEND = _configs["CONTROL_BACKEND"]


class PrefillFlow(AppAgentProcessor):
    """
    Class to manage the prefill process by refining planning steps and automating UI interactions
    """

    _app_prefill_agent_dict: Dict[str, PrefillAgent] = {}

    def __init__(
        self,
        environment: WindowsAppEnv,
        task_file_name: str,
    ) -> None:
        """
        Initialize the prefill flow with the application context.
        :param environment: The environment of the app.
        :param task_file_name: The name of the task file for logging and tracking.
        """
        self.execution_time = 0
        self._app_env = environment
        self._task_file_name = task_file_name
        self._app_name = self._app_env.app_name
        # Create or reuse a PrefillAgent for the app
        if self._app_name not in PrefillFlow._app_prefill_agent_dict:
            PrefillFlow._app_prefill_agent_dict[self._app_name] = PrefillAgent(
                "prefill",
                self._app_name,
                is_visual=True,
                main_prompt=_configs["PREFILL_PROMPT"],
                example_prompt=_configs["PREFILL_EXAMPLE_PROMPT"],
                api_prompt=_configs["API_PROMPT"],
            )
        self._prefill_agent = PrefillFlow._app_prefill_agent_dict[self._app_name]

        # Initialize execution step and UI control tools
        self._execute_step = 0
        self._control_inspector = ControlInspectorFacade(_BACKEND)
        self._photographer = PhotographerFacade()

        # Set default states
        self._status = ""

        # Initialize loggers for messages and responses
        self._log_path_configs = _configs["PREFILL_LOG_PATH"].format(
            task=self._task_file_name
        )
        os.makedirs(self._log_path_configs, exist_ok=True)

        # Set up loggers
        self._message_logger = BaseSession.initialize_logger(
            self._log_path_configs, "prefill_messages.json", "w", _configs
        )
        self._response_logger = BaseSession.initialize_logger(
            self._log_path_configs, "prefill_responses.json", "w", _configs
        )

    def execute(
        self, template_copied_path: str, original_task: str, refined_steps: List[str]
    ) -> Tuple[str, List[str]]:
        """
        Start the execution by retrieving the instantiated result.
        :param template_copied_path: The path of the copied template to use.
        :param original_task: The original task to refine.
        :param refined_steps: The steps to guide the refinement process.
        :return: The refined task and corresponding action plans.
        """
        start_time = time.time()
        instantiated_request, instantiated_plan = self._instantiate_task(
            template_copied_path, original_task, refined_steps
        )
        self.execution_time = round(time.time() - start_time, 3)
        return instantiated_request, instantiated_plan

    def _instantiate_task(
        self, template_copied_path: str, original_task: str, refined_steps: List[str]
    ) -> Tuple[str, List[str]]:
        """
        Retrieve and process the instantiated result for the task.
        Interacts with the PrefillAgent to refine the task and generate action plans.
        :param template_copied_path: The path of the copied template to use.
        :param original_task: The original task to refine.
        :param refined_steps: The steps to guide the refinement process.
        :return: The refined task and corresponding action plans.
        """
        self._app_env.start(template_copied_path)

        try:
            # Retrieve prefill actions and task plan
            instantiated_request, instantiated_plan = self._get_prefill_actions(
                original_task,
                refined_steps,
                template_copied_path,
            )

            print(f"Original Task: {original_task}")
            print(f"Prefilled Task: {instantiated_request}")

        except Exception as e:
            logging.exception(f"Error in prefilling task: {e}")
            raise

<<<<<<< HEAD
=======
        # finally:
        #     self._app_env.close()
>>>>>>> 79c3efb5
        return instantiated_request, instantiated_plan

    def _update_state(self, file_path: str) -> None:
        """
        Update the current state of the app by inspecting UI elements.
        :param file_path: Path of the app file to inspect.
        """
        print(f"Updating the app state using the file: {file_path}")

        # Retrieve control elements in the app window
        control_list = self._control_inspector.find_control_elements_in_descendants(
            self._app_env.app_window,
            control_type_list=_configs["CONTROL_LIST"],
            class_name_list=_configs["CONTROL_LIST"],
        )

        # Capture UI control annotations
        self._annotation_dict = self._photographer.get_annotation_dict(
            self._app_env.app_window, control_list, annotation_type="number"
        )

        # Filter out irrelevant control elements
        self._filtered_annotation_dict = self.get_filtered_annotation_dict(
            self._annotation_dict, configs=_configs
        )

        # Gather control info for both full and filtered lists
        self._control_info = self._control_inspector.get_control_info_list_of_dict(
            self._annotation_dict,
            ["control_text", "control_type" if _BACKEND == "uia" else "control_class"],
        )
        self._filtered_control_info = (
            self._control_inspector.get_control_info_list_of_dict(
                self._filtered_annotation_dict,
                [
                    "control_text",
                    "control_type" if _BACKEND == "uia" else "control_class",
                ],
            )
        )

    def _get_prefill_actions(
        self, given_task: str, reference_steps: List[str], file_path: str
    ) -> Tuple[str, List[str]]:
        """
        Generate refined tasks and action plans using the PrefillAgent.
        :param given_task: The task to refine.
        :param reference_steps: Reference steps for the task.
        :param file_path: Path to the task template.
        :return: The refined task and corresponding action plans.
        """
        self._update_state(file_path)
        execution_time = 0
        # Save a screenshot of the app state
        screenshot_path = os.path.join(self._log_path_configs, "screenshot.png")
        self._save_screenshot(self._task_file_name, screenshot_path)

        # Construct prompt message for the PrefillAgent
        prompt_message = self._prefill_agent.message_constructor(
            "",
            given_task,
            reference_steps,
            self._filtered_control_info,
            self._log_path_configs,
        )

        # Log the constructed message
        self._log_message(prompt_message)

        try:
            # Record start time and get PrefillAgent response
            start_time = time.time()
            response_string, _ = self._prefill_agent.get_response(
                prompt_message, "prefill", use_backup_engine=True, configs=_configs
            )
            execution_time = round(time.time() - start_time, 3)

            # Parse and log the response
            response_json = self._prefill_agent.response_to_dict(response_string)
            instantiated_request = response_json["new_task"]
            instantiated_plan = response_json["actions_plan"]

        except Exception as e:
            self._status = "ERROR"
            logging.exception(f"Error in prefilling task: {e}")
            raise
        finally:
            # Log the response and execution time
            self._log_response(response_json, execution_time)

        return instantiated_request, instantiated_plan

    def _log_message(self, prompt_message: str) -> None:
        """
        Log the constructed prompt message for the PrefillAgent.
        :param prompt_message: The message constructed for PrefillAgent.
        """
        messages_log_entry = {
            "step": self._execute_step,
            "messages": prompt_message,
            "error": "",
        }
        self._message_logger.info(json.dumps(messages_log_entry, indent=4))

    def _log_response(
        self, response_json: Dict[str, Any], execution_time: float
    ) -> None:
        """
        Log the response received from PrefillAgent along with execution time.
        :param response_json: Response data from PrefillAgent.
        :param execution_time: Time taken for the PrefillAgent call.
        """
        response_log_entry = {
            "step": self._execute_step,
            "execution_time": execution_time,
            "agent_response": response_json,
            "error": "",
        }
        self._response_logger.info(json.dumps(response_log_entry, indent=4))

    def _save_screenshot(self, doc_name: str, save_path: str) -> None:
        """
        Captures a screenshot of the current window or the full screen if the window is not found.
        :param doc_name: The name or description of the document to match the window.
        :param save_path: The path where the screenshot will be saved.
        """
        try:
            # Find the window matching the document name
            matched_window = self._app_env.find_matching_window(doc_name)
            if matched_window:
                screenshot = self._photographer.capture_app_window_screenshot(
                    matched_window
                )
            else:
                logging.warning("Window not found, taking a full-screen screenshot.")
                screenshot = self._photographer.capture_desktop_screen_screenshot()

            screenshot.save(save_path)
            print(f"Screenshot saved to {save_path}")
        except Exception as e:
            logging.exception(f"Failed to save screenshot: {e}")
            raise<|MERGE_RESOLUTION|>--- conflicted
+++ resolved
@@ -118,11 +118,6 @@
             logging.exception(f"Error in prefilling task: {e}")
             raise
 
-<<<<<<< HEAD
-=======
-        # finally:
-        #     self._app_env.close()
->>>>>>> 79c3efb5
         return instantiated_request, instantiated_plan
 
     def _update_state(self, file_path: str) -> None:
